--- conflicted
+++ resolved
@@ -1264,16 +1264,15 @@
 #
 #  http://mail.google.com/support/bin/answer.py?answer=78799&topic=12814
 #
-<<<<<<< HEAD
-# This means ssl is enabled and must be configured correcly.
-=======
+# This means ssl is enabled and must be configured correcly when connecting to
+# Gmail.
+#
 # In addition we provide defaults for "oauth2_request_url",
 # "trashfolder" and "spamfolder".
 #
 # All of the defaults we provide can be overriden. E.g. you can
 # override "remotehost"/"remoteport"/"ssl" if you'd like to connect to
 # imap.gmail.com via a local stunnel instead of directly.
->>>>>>> 7b59d6b3
 #
 # To enable GMail labels synchronisation, set the option "synclabels" in the
 # corresponding "Account" section.
