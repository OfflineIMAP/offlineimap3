# IMAP utility module
# Copyright (C) 2002 John Goerzen
# <jgoerzen@complete.org>
#
#    This program is free software; you can redistribute it and/or modify
#    it under the terms of the GNU General Public License as published by
#    the Free Software Foundation; either version 2 of the License, or
#    (at your option) any later version.
#
#    This program is distributed in the hope that it will be useful,
#    but WITHOUT ANY WARRANTY; without even the implied warranty of
#    MERCHANTABILITY or FITNESS FOR A PARTICULAR PURPOSE.  See the
#    GNU General Public License for more details.
#
#    You should have received a copy of the GNU General Public License
#    along with this program; if not, write to the Free Software
#    Foundation, Inc., 51 Franklin St, Fifth Floor, Boston, MA  02110-1301 USA

import re
import string
import types
from offlineimap.ui import getglobalui
try: # python 2.6 has set() built in
    set
except NameError:
    from sets import Set as set

quotere = re.compile('^("(?:[^"]|\\\\")*")')

def debug(*args):
    msg = []
    for arg in args:
        msg.append(str(arg))
    getglobalui().debug('imap', " ".join(msg))

def dequote(string):
    """Takes a string which may or may not be quoted and returns it, unquoted.
    This function does NOT consider parenthised lists to be quoted.
    """

    if not (string[0] == '"' and string[-1] == '"'):
        return string
    string = string[1:-1]               # Strip off quotes.
    string = string.replace('\\"', '"')
    string = string.replace('\\\\', '\\')
    debug("dequote() returning:", string)
    return string

def flagsplit(string):
    """Converts a string of IMAP flags to a list

    :returns: E.g. '(\\Draft \\Deleted)' returns  ['\\Draft','\\Deleted'].
        (FLAGS (\\Seen Old) UID 4807) returns
        ['FLAGS,'(\\Seen Old)','UID', '4807']
    """
    if string[0] != '(' or string[-1] != ')':
        raise ValueError, "Passed string '%s' is not a flag list" % string
    return imapsplit(string[1:-1])

def options2hash(list):
    """convert list [1,2,3,4,5,6] to {1:2, 3:4, 5:6}"""
    # effectively this does dict(zip(l[::2],l[1::2])), however
    # measurements seemed to have indicated that the manual variant is
    # faster for mosly small lists.
    retval = {}
    counter = 0
    while (counter < len(list)):
        retval[list[counter]] = list[counter + 1]
        counter += 2
    debug("options2hash returning:", retval)
    return retval

def flags2hash(flags):
    """Converts IMAP response string from eg IMAP4.fetch() to a hash.
    
    E.g. '(FLAGS (\\Seen Old) UID 4807)' leads to
    {'FLAGS': '(\\Seen Old)', 'UID': '4807'}"""
    return options2hash(flagsplit(flags))

def imapsplit(imapstring):
    """Takes a string from an IMAP conversation and returns a list containing
    its components.  One example string is:

    (\\HasNoChildren) "." "INBOX.Sent"

    The result from parsing this will be:

    ['(\\HasNoChildren)', '"."', '"INBOX.Sent"']"""

    if type(imapstring) != types.StringType:
        debug("imapsplit() got a non-string input; working around.")
        # Sometimes, imaplib will throw us a tuple if the input
        # contains a literal.  See Python bug
        # #619732 at https://sourceforge.net/tracker/index.php?func=detail&aid=619732&group_id=5470&atid=105470
        # One example is:
        # result[0] = '() "\\\\" Admin'
        # result[1] = ('() "\\\\" {19}', 'Folder\\2')
        #
        # This function will effectively get result[0] or result[1], so
        # if we get the result[1] version, we need to parse apart the tuple
        # and figure out what to do with it.  Each even-numbered
        # part of it should end with the {} number, and each odd-numbered
        # part should be directly a part of the result.  We'll
        # artificially quote it to help out.
        retval = []
        for i in range(len(imapstring)):
            if i % 2:                   # Odd: quote then append.
                arg = imapstring[i]
                # Quote code lifted from imaplib
                arg = arg.replace('\\', '\\\\')
                arg = arg.replace('"', '\\"')
                arg = '"%s"' % arg
                debug("imapsplit() non-string [%d]: Appending %s" %\
                      (i, arg))
                retval.append(arg)
            else:
                # Even -- we have a string that ends with a literal
                # size specifier.  We need to strip off that, then run
                # what remains through the regular imapsplit parser.
                # Recursion to the rescue.
                arg = imapstring[i]
                arg = re.sub('\{\d+\}$', '', arg)
                debug("imapsplit() non-string [%d]: Feeding %s to recursion" %\
                      (i, arg))
                retval.extend(imapsplit(arg))
        debug("imapsplit() non-string: returning %s" % str(retval))
        return retval
        
    workstr = imapstring.strip()
    retval = []
    while len(workstr):
        if workstr[0] == '(':
            rparenc = 1 # count of right parenthesis to match
            rpareni = 1 # position to examine
 	    while rparenc: # Find the end of the group.
 	    	if workstr[rpareni] == ')':  # end of a group
 			rparenc -= 1
 		elif workstr[rpareni] == '(':  # start of a group
 			rparenc += 1
 		rpareni += 1  # Move to next character.
            parenlist = workstr[0:rpareni]
            workstr = workstr[rpareni:].lstrip()
            retval.append(parenlist)
        elif workstr[0] == '"':
            quotelist = quotere.search(workstr).group(1)
            workstr = workstr[len(quotelist):].lstrip()
            retval.append(quotelist)
        else:
            splits = string.split(workstr, maxsplit = 1)
            splitslen = len(splits)
            # The unquoted word is splits[0]; the remainder is splits[1]
            if splitslen == 2:
                # There's an unquoted word, and more string follows.
                retval.append(splits[0])
                workstr = splits[1]    # split will have already lstripped it
                continue
            elif splitslen == 1:
                # We got a last unquoted word, but nothing else
                retval.append(splits[0])
                # Nothing remains.  workstr would be ''
                break
            elif splitslen == 0:
                # There was not even an unquoted word.
                break
    return retval
            
flagmap = [('\\Seen', 'S'),
           ('\\Answered', 'R'),
           ('\\Flagged', 'F'),
           ('\\Deleted', 'T'),
           ('\\Draft', 'D')]

def flagsimap2maildir(flagstring):
    """Convert string '(\\Draft \\Deleted)' into a flags set(DR)"""
    retval = set()
    imapflaglist = flagstring[1:-1].split()
    for imapflag, maildirflag in flagmap:
        if imapflag in imapflaglist:
            retval.add(maildirflag)
    return retval

def flagsmaildir2imap(maildirflaglist):
    """Convert set of flags ([DR]) into a string '(\\Draft \\Deleted)'"""
    retval = []
    for imapflag, maildirflag in flagmap:
        if maildirflag in maildirflaglist:
            retval.append(imapflag)
    retval.sort()
    return '(' + ' '.join(retval) + ')'

def uid_sequence(uidlist):
    """Collapse UID lists into shorter sequence sets

<<<<<<< HEAD
    [1,2,3,4,5,10,12,13] will return "1:5,10,12:13".  This function
    converts items to numeric type and sorts the list to always produce
    the minimal collapsed set.

=======
    [1,2,3,4,5,10,12,13] will return "1:5,10,12:13".  This function does
    not sort the list, and only collapses if subsequent entries form a
    range.
>>>>>>> 4c558c1b
    :returns: The collapsed UID list as string"""
    def getrange(start, end):
        if start == end:
            return(str(start))
        return "%s:%s" % (start, end)
<<<<<<< HEAD
=======

    if not len(uidlist): return '' # Empty list, return
    start, end = None, None
    retval = []

    for item in iter(uidlist):
        item = int(item)
        if start == None:     # First item
            start, end = item, item
        elif item == end + 1: # Next item in a range
            end = item
        else:                 # Starting a new range
            retval.append(getrange(start, end))
            start, end = item, item

    retval.append(getrange(start, end)) # Add final range/item
    return ",".join(retval)
>>>>>>> 4c558c1b

    if not len(uidlist): return '' # Empty list, return
    start, end = None, None
    retval = []
    # Force items to be longs and sort them
    sorted_uids = sorted(map(int, uidlist))

    for item in iter(sorted_uids):
        if start == None:     # First item
            start, end = item, item
        elif item == end + 1: # Next item in a range
            end = item
        else:                 # Starting a new range
            retval.append(getrange(start, end))
            start, end = item, item

    retval.append(getrange(start, end)) # Add final range/item
    return ",".join(retval)<|MERGE_RESOLUTION|>--- conflicted
+++ resolved
@@ -191,29 +191,21 @@
 def uid_sequence(uidlist):
     """Collapse UID lists into shorter sequence sets
 
-<<<<<<< HEAD
-    [1,2,3,4,5,10,12,13] will return "1:5,10,12:13".  This function
-    converts items to numeric type and sorts the list to always produce
-    the minimal collapsed set.
-
-=======
-    [1,2,3,4,5,10,12,13] will return "1:5,10,12:13".  This function does
-    not sort the list, and only collapses if subsequent entries form a
-    range.
->>>>>>> 4c558c1b
+    [1,2,3,4,5,10,12,13] will return "1:5,10,12:13".  This function sorts
+    the list, and only collapses if subsequent entries form a range.
     :returns: The collapsed UID list as string"""
     def getrange(start, end):
         if start == end:
             return(str(start))
         return "%s:%s" % (start, end)
-<<<<<<< HEAD
-=======
 
     if not len(uidlist): return '' # Empty list, return
     start, end = None, None
     retval = []
-
-    for item in iter(uidlist):
+    # Force items to be longs and sort them
+    sorted_uids = sorted(map(int, uidlist))
+
+    for item in iter(sorted_uids):
         item = int(item)
         if start == None:     # First item
             start, end = item, item
@@ -224,23 +216,4 @@
             start, end = item, item
 
     retval.append(getrange(start, end)) # Add final range/item
-    return ",".join(retval)
->>>>>>> 4c558c1b
-
-    if not len(uidlist): return '' # Empty list, return
-    start, end = None, None
-    retval = []
-    # Force items to be longs and sort them
-    sorted_uids = sorted(map(int, uidlist))
-
-    for item in iter(sorted_uids):
-        if start == None:     # First item
-            start, end = item, item
-        elif item == end + 1: # Next item in a range
-            end = item
-        else:                 # Starting a new range
-            retval.append(getrange(start, end))
-            start, end = item, item
-
-    retval.append(getrange(start, end)) # Add final range/item
     return ",".join(retval)