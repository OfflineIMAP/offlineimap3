--- conflicted
+++ resolved
@@ -150,22 +150,6 @@
             self.ui.warn(errstr)
             cachefd.close()
             return
-<<<<<<< HEAD
-        assert(line == magicline)
-        for line in file.xreadlines():
-            line = line.strip()
-            try:
-                uid, flags = line.split(':')
-                uid = long(uid)
-            except ValueError, e:
-                errstr = "Corrupt line '%s' in cache file '%s'" % (line, self.filename)
-                self.ui.warn(errstr)
-                raise ValueError(errstr)
-            flags = [x for x in flags]
-            self.messagelist[uid] = {'uid': uid, 'flags': flags}
-        file.close()
-=======
->>>>>>> ca1ce256
 
         assert(line == (self.magicline % self.cur_version))
         self.readstatus(cachefd)
