--- conflicted
+++ resolved
@@ -105,7 +105,6 @@
                 self._databaseFileLock.registerNewUser()
             except sqlite.OperationalError as e:
                 # Operation had failed.
-<<<<<<< HEAD
                 six.reraise(UserWarning,
                             UserWarning(
                                 "cannot open database file '%s': %s.\nYou might"
@@ -113,12 +112,6 @@
                                 "it cleanly opens with the 'sqlite<3>' command"%
                                 (self.filename, e)),
                             exc_info()[2])
-=======
-                raise UserWarning("cannot open database file '%s': %s.\nYou might "
-                    "want to check the rights to that file and if it cleanly opens "
-                    "with the 'sqlite<3>' command."%
-                    (self.filename, e)), None, exc_info()[2]
->>>>>>> ecef22a1
 
             # Test if db version is current enough and if db is readable.
             try:
@@ -152,17 +145,6 @@
     def isnewfolder(self):
         return self._newfolder
 
-<<<<<<< HEAD
-=======
-
-    # Interface from LocalStatusFolder
-    def deletemessagelist(self):
-        """Delete all messages in the db."""
-
-        self.__sql_write('DELETE FROM status')
-
-
->>>>>>> ecef22a1
     def __sql_write(self, sql, args=None, executemany=False):
         """Execute some SQL, retrying if the db was locked.
 
