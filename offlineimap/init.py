# OfflineIMAP initialization code
# Copyright (C) 2002-2015 John Goerzen & contributors
#
#    This program is free software; you can redistribute it and/or modify
#    it under the terms of the GNU General Public License as published by
#    the Free Software Foundation; either version 2 of the License, or
#    (at your option) any later version.
#
#    This program is distributed in the hope that it will be useful,
#    but WITHOUT ANY WARRANTY; without even the implied warranty of
#    MERCHANTABILITY or FITNESS FOR A PARTICULAR PURPOSE.  See the
#    GNU General Public License for more details.
#
#    You should have received a copy of the GNU General Public License
#    along with this program; if not, write to the Free Software
#    Foundation, Inc., 51 Franklin St, Fifth Floor, Boston, MA  02110-1301 USA

import os
import sys
import threading
import offlineimap.imaplib2 as imaplib
import signal
import socket
import logging
from optparse import OptionParser

import offlineimap
from offlineimap import accounts, threadutil, syncmaster
from offlineimap import globals
from offlineimap.ui import UI_LIST, setglobalui, getglobalui
from offlineimap.CustomConfig import CustomConfigParser
from offlineimap.utils import stacktrace


class OfflineImap:
    """The main class that encapsulates the high level use of OfflineImap.

    To invoke OfflineImap you would call it with::

      oi = OfflineImap()
      oi.run()
    """

    def run(self):
        """Parse the commandline and invoke everything"""
        # next line also sets self.config and self.ui
        options, args = self.__parse_cmd_options()
        if options.diagnostics:
            self.__serverdiagnostics(options)
        else:
            self.__sync(options)

    def __parse_cmd_options(self):
        parser = OptionParser(version=offlineimap.__bigversion__,
                              description="%s.\n\n%s" %
                              (offlineimap.__copyright__,
                               offlineimap.__license__))
        parser.add_option("--dry-run",
                  action="store_true", dest="dryrun",
                  default=False,
                  help="dry run mode")

        parser.add_option("--info",
                  action="store_true", dest="diagnostics",
                  default=False,
                  help="output information on the configured email repositories")

        parser.add_option("-1",
                  action="store_true", dest="singlethreading",
                  default=False,
                  help="(the number one) disable all multithreading operations")

        parser.add_option("-P", dest="profiledir", metavar="DIR",
                  help="sets OfflineIMAP into profile mode.")

        parser.add_option("-a", dest="accounts",
                  metavar="account1[,account2[,...]]",
                  help="list of accounts to sync")

        parser.add_option("-c", dest="configfile", metavar="FILE",
                  default=None,
                  help="specifies a configuration file to use")

        parser.add_option("-d", dest="debugtype",
                  metavar="type1[,type2[,...]]",
                  help="enables debugging for OfflineIMAP "
                  " (types: imap, maildir, thread)")

        parser.add_option("-l", dest="logfile", metavar="FILE",
                  help="log to FILE")

        parser.add_option("-f", dest="folders",
                  metavar="folder1[,folder2[,...]]",
                  help="only sync the specified folders")

        parser.add_option("-k", dest="configoverride",
                  action="append",
                  metavar="[section:]option=value",
                  help="override configuration file option")

        parser.add_option("-o",
                  action="store_true", dest="runonce",
                  default=False,
                  help="run only once (ignore autorefresh)")

        parser.add_option("-q",
                  action="store_true", dest="quick",
                  default=False,
                  help="run only quick synchronizations (don't update flags)")

        parser.add_option("-u", dest="interface",
                  help="specifies an alternative user interface"
                  " (quiet, basic, ttyui, blinkenlights, machineui)")

        (options, args) = parser.parse_args()
        globals.set_options (options)

        #read in configuration file
        if not options.configfile:
            # Try XDG location, then fall back to ~/.offlineimaprc
            xdg_var = 'XDG_CONFIG_HOME'
            if not xdg_var in os.environ or not os.environ[xdg_var]:
                xdg_home = os.path.expanduser('~/.config')
            else:
                xdg_home = os.environ[xdg_var]
            options.configfile = os.path.join(xdg_home, "offlineimap", "config")
            if not os.path.exists(options.configfile):
                options.configfile = os.path.expanduser('~/.offlineimaprc')
            configfilename = options.configfile
        else:
            configfilename = os.path.expanduser(options.configfile)

        config = CustomConfigParser()
        if not os.path.exists(configfilename):
            # TODO, initialize and make use of chosen ui for logging
            logging.error(" *** Config file '%s' does not exist; aborting!"%
                          configfilename)
            sys.exit(1)
        config.read(configfilename)

        #profile mode chosen?
        if options.profiledir:
            if not options.singlethreading:
                # TODO, make use of chosen ui for logging
                logging.warn("Profile mode: Forcing to singlethreaded.")
                options.singlethreading = True
            if os.path.exists(options.profiledir):
                # TODO, make use of chosen ui for logging
                logging.warn("Profile mode: Directory '%s' already exists!"%
                             options.profiledir)
            else:
                os.mkdir(options.profiledir)
            threadutil.ExitNotifyThread.set_profiledir(options.profiledir)
            # TODO, make use of chosen ui for logging
            logging.warn("Profile mode: Potentially large data will be "
                         "created in '%s'"% options.profiledir)

        #override a config value
        if options.configoverride:
            for option in options.configoverride:
                (key, value) = option.split('=', 1)
                if ':' in key:
                    (secname, key) = key.split(':', 1)
                    section = secname.replace("_", " ")
                else:
                    section = "general"
                config.set(section, key, value)

        #which ui to use? cmd line option overrides config file
        ui_type = config.getdefault('general', 'ui', 'ttyui')
        if options.interface != None:
            ui_type = options.interface
        if '.' in ui_type:
            #transform Curses.Blinkenlights -> Blinkenlights
            ui_type = ui_type.split('.')[-1]
            # TODO, make use of chosen ui for logging
            logging.warning('Using old interface name, consider using one '
                            'of %s'% ', '.join(UI_LIST.keys()))
        if options.diagnostics: ui_type = 'basic' # enforce basic UI for --info

        # dry-run? Set [general]dry-run=True
        if options.dryrun:
            dryrun = config.set('general', 'dry-run', 'True')
        config.set_if_not_exists('general', 'dry-run', 'False')

        try:
            # create the ui class
            self.ui = UI_LIST[ui_type.lower()](config)
        except KeyError:
            logging.error("UI '%s' does not exist, choose one of: %s"% \
                              (ui_type, ', '.join(UI_LIST.keys())))
            sys.exit(1)
        setglobalui(self.ui)

        #set up additional log files
        if options.logfile:
            self.ui.setlogfile(options.logfile)

        #welcome blurb
        self.ui.init_banner()

        if options.debugtype:
            self.ui.logger.setLevel(logging.DEBUG)
            if options.debugtype.lower() == 'all':
                options.debugtype = 'imap,maildir,thread'
            #force single threading?
            if not ('thread' in options.debugtype.split(',') \
<<<<<<< HEAD
                    and options.singlethreading):
                ui._msg("Debug mode: Forcing to singlethreaded.")
                options.singlethreading = True

            for type in options.debugtype.split(','):
                type = type.strip()
                ui.add_debug(type)
                if type.lower() == 'imap':
=======
                    and not options.singlethreading):
                self.ui._msg("Debug mode: Forcing to singlethreaded.")
                options.singlethreading = True

            debugtypes = options.debugtype.split(',') + ['']
            for dtype in debugtypes:
                dtype = dtype.strip()
                self.ui.add_debug(dtype)
                if dtype.lower() == u'imap':
>>>>>>> ca1ce256
                    imaplib.Debug = 5

        if options.runonce:
            # FIXME: spaghetti code alert!
            for section in accounts.getaccountlist(config):
                config.remove_option('Account ' + section, "autorefresh")

        if options.quick:
            for section in accounts.getaccountlist(config):
                config.set('Account ' + section, "quick", '-1')

        #custom folder list specified?
        if options.folders:
            foldernames = options.folders.split(",")
            folderfilter = "lambda f: f in %s"% foldernames
            folderincludes = "[]"
            for accountname in accounts.getaccountlist(config):
                account_section = 'Account ' + accountname
                remote_repo_section = 'Repository ' + \
                    config.get(account_section, 'remoterepository')
                config.set(remote_repo_section, "folderfilter", folderfilter)
                config.set(remote_repo_section, "folderincludes",
                           folderincludes)

        if options.logfile:
            sys.stderr = self.ui.logfile

        socktimeout = config.getdefaultint("general", "socktimeout", 0)
        if socktimeout > 0:
            socket.setdefaulttimeout(socktimeout)

        threadutil.initInstanceLimit('ACCOUNTLIMIT',
            config.getdefaultint('general', 'maxsyncaccounts', 1))

        for reposname in config.getsectionlist('Repository'):
            for instancename in ["FOLDER_" + reposname,
                                 "MSGCOPY_" + reposname]:
                if options.singlethreading:
                    threadutil.initInstanceLimit(instancename, 1)
                else:
                    threadutil.initInstanceLimit(instancename,
                        config.getdefaultint('Repository ' + reposname,
                                                  'maxconnections', 2))
        self.config = config
        return (options, args)

    def __sync(self, options):
        """Invoke the correct single/multithread syncing

        self.config is supposed to have been correctly initialized
        already."""
        try:
            pidfd = open(self.config.getmetadatadir() + "/pid", "w")
            pidfd.write(str(os.getpid()) + "\n")
            pidfd.close()
        except:
            pass

        try:
            # Honor CLI --account option, only.
            # Accounts to sync are put into syncaccounts variable.
            activeaccounts = self.config.get("general", "accounts")
            if options.accounts:
                activeaccounts = options.accounts
            activeaccounts = activeaccounts.replace(" ", "")
            activeaccounts = activeaccounts.split(",")
            allaccounts = accounts.AccountHashGenerator(self.config)

            syncaccounts = []
            for account in activeaccounts:
                if account not in allaccounts:
                    if len(allaccounts) == 0:
                        errormsg = "The account '%s' does not exist because no" \
                            " accounts are defined!"% account
                    else:
                        errormsg = "The account '%s' does not exist.  Valid ac" \
                            "counts are: %s"% \
                            (account, ", ".join(allaccounts.keys()))
                    self.ui.terminate(1, errormsg=errormsg)
                if account not in syncaccounts:
                    syncaccounts.append(account)

            def sig_handler(sig, frame):
                if sig == signal.SIGUSR1:
                    # tell each account to stop sleeping
                    accounts.Account.set_abort_event(self.config, 1)
                elif sig == signal.SIGUSR2:
                    # tell each account to stop looping
                    getglobalui().warn("Terminating after this sync...")
                    accounts.Account.set_abort_event(self.config, 2)
                elif sig in (signal.SIGTERM, signal.SIGINT, signal.SIGHUP):
                    # tell each account to ABORT ASAP (ctrl-c)
                    getglobalui().warn("Terminating NOW (this may "\
                                       "take a few seconds)...")
                    accounts.Account.set_abort_event(self.config, 3)
                elif sig == signal.SIGQUIT:
                    stacktrace.dump(sys.stderr)
                    os.abort()

            signal.signal(signal.SIGHUP, sig_handler)
            signal.signal(signal.SIGUSR1, sig_handler)
            signal.signal(signal.SIGUSR2, sig_handler)
            signal.signal(signal.SIGTERM, sig_handler)
            signal.signal(signal.SIGINT, sig_handler)
            signal.signal(signal.SIGQUIT, sig_handler)

            #various initializations that need to be performed:
            offlineimap.mbnames.init(self.config, syncaccounts)

            if options.singlethreading:
                #singlethreaded
                self.__sync_singlethreaded(syncaccounts)
            else:
                # multithreaded
                t = threadutil.ExitNotifyThread(target=syncmaster.syncitall,
                                 name='Sync Runner',
                                 kwargs = {'accounts': syncaccounts,
                                           'config': self.config})
                t.start()
                threadutil.exitnotifymonitorloop(threadutil.threadexited)

            if not options.dryrun:
                offlineimap.mbnames.write(True)

            self.ui.terminate()
        except (SystemExit):
            raise
        except Exception as e:
            self.ui.error(e)
            self.ui.terminate()

    def __sync_singlethreaded(self, accs):
        """Executed if we do not want a separate syncmaster thread

        :param accs: A list of accounts that should be synced
        """
        for accountname in accs:
            account = offlineimap.accounts.SyncableAccount(self.config,
                                                           accountname)
            threading.currentThread().name = "Account sync %s"% accountname
            account.syncrunner()

    def __serverdiagnostics(self, options):
        activeaccounts = self.config.get("general", "accounts")
        if options.accounts:
            activeaccounts = options.accounts
        activeaccounts = activeaccounts.split(",")
        allaccounts = accounts.AccountListGenerator(self.config)
        for account in allaccounts:
            if account.name not in activeaccounts: continue
            account.serverdiagnostics()<|MERGE_RESOLUTION|>--- conflicted
+++ resolved
@@ -205,16 +205,6 @@
                 options.debugtype = 'imap,maildir,thread'
             #force single threading?
             if not ('thread' in options.debugtype.split(',') \
-<<<<<<< HEAD
-                    and options.singlethreading):
-                ui._msg("Debug mode: Forcing to singlethreaded.")
-                options.singlethreading = True
-
-            for type in options.debugtype.split(','):
-                type = type.strip()
-                ui.add_debug(type)
-                if type.lower() == 'imap':
-=======
                     and not options.singlethreading):
                 self.ui._msg("Debug mode: Forcing to singlethreaded.")
                 options.singlethreading = True
@@ -224,7 +214,6 @@
                 dtype = dtype.strip()
                 self.ui.add_debug(dtype)
                 if dtype.lower() == u'imap':
->>>>>>> ca1ce256
                     imaplib.Debug = 5
 
         if options.runonce:
