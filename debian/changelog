<<<<<<< HEAD
offlineimap (4.0.14) unstable; urgency=low

  * Small fix to example config file.  Closes: #342450.

 -- John Goerzen <jgoerzen@complete.org>  Tue, 30 May 2006 19:06:01 -0500
=======
offlineimap (4.0.15) unstable; urgency=low

  * Applied patch from Aaron Schrab to sync INTERNALDATEs.

 -- John Goerzen <jgoerzen@complete.org>  Mon, 21 Aug 2006 05:17:48 -0500

offlineimap (4.0.14) unstable; urgency=low

  * ACK NMU 4.0.13-0.1.  Thanks, Pierre.  Closes: #380880.
  * Update 33 more instances of the old FSF address.
  * Fix off-by-one in example config file.  Closes: #342450.

 -- John Goerzen <jgoerzen@complete.org>  Fri, 11 Aug 2006 18:06:27 -0500

offlineimap (4.0.13-0.1) unstable; urgency=low

  * Non-maintainer upload.
  * Update package to the last python policy (Closes: #380880):
    + only build for python current (use python-dev).
    + use dh_pysupport.
  * Bump Standards-Version to 3.7.2.
  * Bump DH_COMPAT to 4.
  * Move debhelper into Build-Depends.
  * Fix old FSF address.

 -- Pierre Habouzit <madcoder@debian.org>  Fri, 11 Aug 2006 19:05:06 +0200
>>>>>>> e51a22b0

offlineimap (4.0.13) unstable; urgency=low

  * Revert restoreatime patch; it didn't work with IMAP on local.
    Closes: #365933.

 -- John Goerzen <jgoerzen@complete.org>  Thu,  4 May 2006 07:36:23 -0500

offlineimap (4.0.12) unstable; urgency=low

  * Apply patch from Ben Kibbey to support new restoreatime feature.
  * Workaround for a bug in Exchange win which it doesn't like
    folders with an asterisk in their name.
  * Apply patch from Adam Spiers to remove parens in SEARCH command.

 -- John Goerzen <jgoerzen@complete.org>  Mon, 01 May 2006 04:42:11 -0500

offlineimap (4.0.11) unstable; urgency=low

  * Apply patch from Nikita V. Youshchenko to improve performance with
    large folders.  Closes: #319117.
  * Apply patch from Nikita V. Youshchenko to fix handling of invalid
    Date: headers that contain extremely large integral values.
    Closes: #324827.
  * s/foldertrans/nametrans/ in docs.  Closes: #314429.

 -- John Goerzen <jgoerzen@complete.org>  Wed, 24 Aug 2005 06:06:24 -0500

offlineimap (4.0.10) unstable; urgency=low

  * Support IPv6 with SSL.  Closes: #309965.

 -- John Goerzen <jgoerzen@complete.org>  Mon, 23 May 2005 13:10:21 -0500

offlineimap (4.0.9) unstable; urgency=low

  * Removed dep on profile.py due to DFSG-free issues with it.
    Closes: #294479.

 -- John Goerzen <jgoerzen@complete.org>  Wed,  9 Feb 2005 16:34:50 -0600

offlineimap (4.0.8) unstable; urgency=low

  * Added code to limit number of messages that get their flags set at
    once.

 -- John Goerzen <jgoerzen@complete.org>  Tue, 16 Nov 2004 10:43:11 -0600

offlineimap (4.0.7) unstable; urgency=low

  * Added additional debug logging when downloading messages in an attempt to
    get the info needed to address #199452.

 -- John Goerzen <jgoerzen@complete.org>  Sun,  1 Aug 2004 16:48:15 -0500

offlineimap (4.0.6) unstable; urgency=low

  * Corrected check for Curses.Blinkenlights hotkey press.  Closes: #256336.
  * Added version to generated header.  Closes: #257893.
  * Fixed warn() in Tk (reported by Martin Pool).
  * Added Windows documentation from Chris Walker to the FAQ.
  * Added Build-Conflicts for docbook-ebnf; it can mess up the doc
    building.

 -- John Goerzen <jgoerzen@complete.org>  Mon, 26 Jul 2004 10:04:06 -0500

offlineimap (4.0.5) unstable; urgency=low

  * Added python to build-deps.  Closes: #259118.

 -- John Goerzen <jgoerzen@complete.org>  Tue, 13 Jul 2004 10:20:59 -0500

offlineimap (4.0.4) unstable; urgency=low

  * Reverted the header insertion point patch applied in 4.0.3.  It
    has apparently caused header corruption.  Closes: #254261.

 -- John Goerzen <jgoerzen@complete.org>  Tue, 15 Jun 2004 04:41:36 -0500

offlineimap (4.0.3) unstable; urgency=low

  * Fixed version numbers to read 4.0.3.  Closes: #220536.
  * Switched defaults from Python 2.2 to Python 2.3.
    Closes: #237560, #239018.
  * Fixed description typo.  Closes: #211251.
  * Fixed nametrans example.  Closes: #252644.
  * Applied patch from Johannes Berg for mycmp example in manual.
    Closes: #252645.
  * Fixed typos in manual.  Closes: #252646.
  * Regenerated docs.
  * Applied patch from Daniel James to adjust the insertion point
    for a new header.
  * Now calls dh_python and build-deps on newer debhelper.
  * Updated copyright information.

 -- John Goerzen <jgoerzen@complete.org>  Fri,  4 Jun 2004 07:10:00 -0500

offlineimap (4.0.2) unstable; urgency=low

  * Fixed missing definition of _display in Noninteractive.

 -- John Goerzen <jgoerzen@complete.org>  Fri, 31 Oct 2003 15:18:05 -0600

offlineimap (4.0.1) unstable; urgency=low

  * Fixed a typo.  Closes: #201497.
  * Include UPGRADING in Debian package.  Closes: #208650.

 -- John Goerzen <jgoerzen@complete.org>  Fri, 10 Oct 2003 23:21:38 -0500

offlineimap (4.0.0) unstable; urgency=low

  * Poof, this is 4.0.
  * Added UPGRADING file and UPGRADING instructions.

 -- John Goerzen <jgoerzen@complete.org>  Fri, 18 Jul 2003 17:31:14 -0500

offlineimap (3.99.20) unstable; urgency=low

  * OfflineIMAP now moves messages between new and cur in Maildir when flags
    have changed on the server.
  * Applied patch from Joerg Wendland <joergland@debian.org> to use
    APPENDUID result from mail servers that provide it.  Closes: #198772.

 -- John Goerzen <jgoerzen@complete.org>  Thu, 27 Jun 2003 07:28:33 -0500

offlineimap (3.99.19) unstable; urgency=low

  * Added a "force" option to imapserver/select to force a reloading of a
    folder.  Per [complete.org #67], when cachemessagelist() was called
    on an object that was cached from a previous run, it would not
    re-issue the select().

 -- John Goerzen <jgoerzen@complete.org>  Mon,  2 Jun 2003 07:04:53 -0500

offlineimap (3.99.18) unstable; urgency=low

  * Made a fix for Python2.3 compatibility.
  * Removed warning when thread debug is specified.  Closes: #195739.
  * New option -l to log debug info to a file without having it spew
    on-screen.
  * New debug type "thread".

 -- John Goerzen <jgoerzen@complete.org>  Tue, 27 May 2003 16:58:54 -0500

offlineimap (3.99.17) unstable; urgency=low

  * Fixed two potential obscure race conditions in folder/Maildir.py.
    + Condition 1 involved the gettimeseq() function.  This function
      accesses per-module variables but does not have a lock.  It may have
      been possible for this to have been called in such a way that timeseq
      was not properly updated.
    + Condition 2 involved the call to gettimeseq().  Since the timeseq is
      based on the system clock, we now use the time as reported inside
      timeseq() rather than outside.  This way, we can be assured that the
      same value is in use both places.
  * Added debug code to savemessage in folder/Maildir.py to try to track
    down a mysterious 0-length file bug.

 -- John Goerzen <jgoerzen@complete.org>  Tue,  6 May 2003 07:25:38 -0500

offlineimap (3.99.16) unstable; urgency=low

  * This is a 4.0 TRACK release, and may be unstable or in flux!
  * When sep was /, the new Maildir support code would recursively try to 
    scan ., resulting in huge paths and an eventual crash.  Fixed with
    a one-line patch to Maildir.py.  Fixes [complete.org #60].
    Closes: #191318.
  * Added some significant debug code to folder/IMAP.py when saving a new
    message with APPEND.  This should make it easier to track down bugs both
    in OfflineIMAP and in mail servers that implement this poorly.
  * Fixed adding of X-OfflineIMAP header when the message starts out with
    no headers.  (This should not generally occur.)  This should help
    with some "invalid literal for long()" problems.

 -- John Goerzen <jgoerzen@complete.org>  Tue,  6 May 2003 07:10:17 -0500

offlineimap (3.99.15) unstable; urgency=low

  * This is a 4.0 TRACK release, and may be unstable or in flux!
  * Backed out removal of SYNC_WITH_TIMER_TERMINATE code to deal with
    completed syncs.  Without this code, -o broke because the app would
    never terminate.  Closes: #190063.
  * Raise an exception when the status area is locked.  This will cause UIs
    to go through their normal exception handling code.  In particular, for
    the Curses.Blinkenlights interface, the Curses module will be stopped
    and the error message will be printed on the console.  Previously, this
    error message would not have been visible.  Closes: #185709.
  * Fixed a silly error relating to handling of the remotepassfile.
    Closes: #189935.
  * Made OfflineIMAP IPv6-aware.  Used the short patch from
    Adriaan Peeters <apeeters@lashout.net> in Debian bug report 186636.
    Closes: #186636.
  * autorefresh may now be a floating-point value.  Closes: #190060.

 -- John Goerzen <jgoerzen@complete.org>  Mon, 28 Apr 2003 17:30:32 -0500

offlineimap (3.99.14) unstable; urgency=low

  * This is a 4.0 TRACK release, and may be unstable or in flux!
  * Added the ability to use the top level of a Maildir as folder named
    ".".  Useful for generating Maildir trees for a Courier server.
  * Fixed the regular expression that fixes line endings to make sure to
    deal with \n\n properly.
  * Slight renaming in offlineimap.conf.minimal to clarify things.
  * Documentation updated with information about new features.
    Closes: #189771.
    + Described IMAP-IMAP syncing
    + Updated minimal example with new offlineimap.conf.minimal
    + Updated UID information.  Added link to recent mailing list
      discussion.
    + Described KMail syncing, which now works.
    + Added link to mailing list archives.

 -- John Goerzen <jgoerzen@complete.org>  Mon, 28 Apr 2003 07:13:23 -0500

offlineimap (3.99.13) unstable; urgency=low

  * This is a 4.0 TRACK release, and may be unstable or in flux!
  * Fixed password prompting for non-Curses UIs.
  * Fixed line-ending code to deal with files with mixed \n and \r\n
    codes.  This is a rare case, but now is more onerous because we now
    have to find headers.
  * Now checks that SELECT succeeded when entering a folder.
  * Verifies that folders listed on folderincludes actually exist by trying
    to enter them.  Thus, if they do not exist, they can be created on the
    first run.

 -- John Goerzen <jgoerzen@complete.org>  Thu, 17 Apr 2003 18:02:13 -0500

offlineimap (3.99.12) unstable; urgency=low

  * This is a 4.0 TRACK release, and may be unstable or in flux!
  * Big news: OfflineIMAP can now sync two remote IMAP servers to each
    other, with no need to write a Maildir at all.
  * WARNING: the format of the configuration file *AND* the local
    status area changes with this release!
  * Major reworking of internal management of accounts.  Previously, the
    account defined a local Maildir and a remote IMAP server.  Now, the
    account is simply a connection between two repositories.  For
    traditional ones, an account basically specifies a refresh interval,
    a Maildir repository, and an IMAP repository.
  * Added a notion of a repository to the configuration file.  Repositories
    currently available are IMAP and Maildir.  Combined with the new account
    system, this lets the user define powerful combinations without
    duplicating information.
  * When uploading messages to an IMAP server, OfflineIMAP generates its
    own X-OfflineIMAP header rather than trying to guess the new message UID
    based on the Message-Id header.  This leads to greater reliability when
    uploading messages, especially when dealing with duplicate messages.
    This change was required to permit reliable IMAP-to-IMAP syncing, but
    helps with regular IMAP-to-Maildir syncing as well.
  * Local status area under ~/.offlineimap revamped.  It now contains
    separate subdirectories for each account and repository, and they
    contain UID validity information, UID mapping (for IMAP-to-IMAP
    syncing).  UID validity information is no longer stored in the Maildir
    itself.
  * New debug type: "thread" to debug multithreading.
  * preauth tunnels no longer require remoteuser, remotepass, host,
    or port in the configuration file.
  * Logging for preauth tunnels is more sensible.
  * Fixed a logic error for syncs with a reference that returns no folders.

 -- John Goerzen <jgoerzen@complete.org>  Thu, 17 Apr 2003 17:20:08 -0500

offlineimap (3.99.11) unstable; urgency=low

  * Curses interface can now be resized.  Closes: #176342.

 -- John Goerzen <jgoerzen@complete.org>  Thu, 13 Mar 2003 11:48:36 -0600

offlineimap (3.99.10) unstable; urgency=low

  * Always do a flush in Noninteractive when writing out data.
  * Fixed a bug in folder/Base.py relating to threads in
    syncmessagesto_neguid.

 -- John Goerzen <jgoerzen@complete.org>  Fri,  7 Feb 2003 14:12:17 -0600

offlineimap (3.99.9) unstable; urgency=low

  * Added check to make sure that two processes do not run in the same
    directory at once.  Closes: #178939.

 -- John Goerzen <jgoerzen@complete.org>  Wed, 29 Jan 2003 13:19:14 -0600

offlineimap (3.99.8) unstable; urgency=low

  * This is a 4.0 TRACK release, and may be unstable or in flux!
  * Fixed several problems with the Curses interface: colors showing
    up very weird on FreeBSD and exceptions when running on non-color
    terminals.

 -- John Goerzen <jgoerzen@complete.org>  Fri, 10 Jan 2003 11:46:24 -0600

offlineimap (3.99.7) unstable; urgency=low

  * This is a 4.0 TRACK release, and may be unstable or in flux!
  * Converted entire manual to DocBook SGML so it will be easier to
    expand in the future.  The HTML manual, also, looks far nicer now
    than it did before.
  * Fixed the Tk.VerboseUI -- small, silly error introduced in 3.99.6.
  * Multiple performance and reliability enhancements to syncing
    algorithms, as described below.
  * The process of uploading new messages from local folders to the IMAP
    server was not internally multi-threaded previously.  Now it is.
    This means that if you have a single folder with lots of new messages
    locally, the processing time should be dramatically sped up.  Moreover,
    the process should be more reliable because we do not risk connections
    going dead.
  * The process of synchronizing flags has been overhauled and optimized.
    Previously, for each message where a flag (seen, replied, etc.) was
    changed, we'd issue a separate command to the IMAP server to adjust
    things.  Now, we issue one command for each flag.  In other words,
    instead of seing 45 messages saying something like "Adding flag S to
    message 1421", you now see one message saying "Adding flag S to 45 
    messages" -- and the interaction with the IMAP server may well be
    almost 45 times faster on this.  We will now issue at most four
    commands per flag operation (add or remove) per folder, where before,
    we may have issued as many as two per message.  Should be a
    large speedup in most cases, but a small slowdown in a few.
  * Potentially increased the reliability of writing files to the Maildir.

 -- John Goerzen <jgoerzen@complete.org>  Wed,  8 Jan 2003 19:30:11 -0600

offlineimap (3.99.6) unstable; urgency=low

  * This a 4.0 TRACK release, and may be unstable or in flux!
  * Completed work to make both graphical interfaces work 
    with a threaded Tcl/Tk Tkinter.  A threaded Tcl/Tk actually makes
    life MORE difficult for multi-threaded Python programs, argh.
  * Now properly handles folder names that contain parenthesis.  Used
    patch from Kyler Laird in
    http://bugs.debian.org/cgi-bin/bugreport.cgi?bug=173895.
    Closes: #173895.	
  * Changed to a more account-centric behavior.  The refresh time is now
    a per-account variable.  Implemented new account classes.  User
    interfaces must now be updated to take advantage of this.
    *** NOTE *** THIS CHANGE BREAKS COMPATIBILITY WITH OLDER VERSIONS.
  * New color console interface: Curses.Blinkenlights!  Try it out!
    Closes: #167357.
  * Due to possibly having one account sleep while another is reading a
    password, and other tricky situations, support for nice updating and
    cancelling of a sleep in TTY.TTYUI has been removed.  (Sleep will
    still work; there is just no way to cancel it early.)
    .
    However, this is not going to be a huge problem because the new Curses
    Blinkenlights interface has this support, and does it a lot better than
    TTY.TTYUI ever could have.
  * Provided config file default for many more options.  Closes: #168219.
  * New example file offlineimap.conf.minimal showing you how to get started
    fast.  It uses only 6 lines to set up an account.

 -- John Goerzen <jgoerzen@complete.org>  Mon,  6 Jan 2003 06:59:44 -0600

offlineimap (3.99.5) unstable; urgency=low

  * Added ability to disable expunging on the server.
  * Fixed infinite loop with preauth.  Closes: #169514, #171485.

 -- John Goerzen <jgoerzen@complete.org>  Tue, 03 Dec 2002 06:22:37 -0600

offlineimap (3.99.4) unstable; urgency=low

  * Fixed setup.py installation instructions.
  * Added more debugging to the CRAM-MD5 authentication module.
  * CRAM-MD5 *really* fixed this time.  Thanks to MJ for the patch.
  * Adding missing import os to imapserver.py.  Thanks to John Wiegley
    for catching that.

 -- John Goerzen <jgoerzen@complete.org>  Tue,  5 Nov 2002 08:06:45 -0600

offlineimap (3.99.3) unstable; urgency=low

  * Moved password promting into imapserver.py.  Passwords are now asked
    for on-demand and typos will no longer crash the program (the user
    will be re-prompted).  Closes: #162672.
  * Falls back to plain-text auth if CRAM-MD5 fails.  Fixes [complete.org #42]
  * Fixed CRAM-MD5 auth so it actually works now.

 -- John Goerzen <jgoerzen@complete.org>  Mon,  4 Nov 2002 06:16:11 -0600

offlineimap (3.99.2) unstable; urgency=low

  * Further attempts to fix imapsplit problems.
  * When an exception occurs, OfflineIMAP will attempt to print the last
    50 debug messages, whether or not debugging was enabled for this
    session.  This way, even unexpected and non-repeatable errors stand
    a chance of getting a more detailed log.
  * Handle uidvalidity file in an atomic fashion.  CLoses: #165600.
  * Supports CRAM-MD5 authentication.  Fixes [complete.org #38], and for
    Debian, Closes: #154165.
  * Noted CRAM-MD5 support in the "CONFORMING TO" section of the manual.
  * Certain servers may not always return the UID flag for new messages.
    This causes an OfflineIMAP exception, though rerunning will fix it.
    Now, OfflineIMAP will detect the condition and ignore the offending
    messages (without an exception) until the next sync.

 -- John Goerzen <jgoerzen@complete.org>  Sat, 02 Nov 2002 10:23:10 -0600

offlineimap (3.99.1) unstable; urgency=low

  * Fixed some syntax errors in imaputil.py
  * Fixed a syntax error with mbnames

 -- John Goerzen <jgoerzen@complete.org>  Wed,  9 Oct 2002 19:34:37 -0500

offlineimap (3.99.0) unstable; urgency=low

  * The next few releases are adding features and reorganizing
    code in preparation for 4.0.0.
  * imaputil.py now logs information with IMAP debugging is enabled.
  * Added folderfilter capability to mbnames recorder.  You can now omit
    specified folders from the mbnames output.
  * Added a workaround to imaputil.py to deal with a bug in imaplib.py's
    tuple when a response contains a literal in certain cases.
  * Split out the code in bin/offlineimap into offlineimap/init.py.
    Retaining bin/offlineimap as a skeletal piece only.  Contains
    about three lines of code now.  This will make many things
    easier, including debugging.
  * Added library version check to bin/offlineimap and
    offlineimap/init.py.
  * Moved __main__.ui to functions in UIBase: getglobalui() and
    setglobalui().
  * Added license comments to some source files that were missing them.
  * Moved some code from offlineimap/init.py to new file
    offlineimap/syncmaster.py to help dileneate between code that
    performs different functions.
  * Moved threadexited from offlineimap/init.py to
    offlineimap/threadutil.py.
  * offlineimap.py is back to ease the use of OfflineIMAP in single-user
    installations.

 -- John Goerzen <jgoerzen@complete.org>  Mon, 07 Oct 2002 05:08:08 -0500

offlineimap (3.2.8) unstable; urgency=low

  * Added a work-around for some IMAP servers that respond poorly
    to LIST "" "".  It will now do LIST "" "*", for them only.

 -- John Goerzen <jgoerzen@complete.org>  Mon, 30 Sep 2002 10:48:01 -0500

offlineimap (3.2.7) unstable; urgency=low

  * Moved executable to bin/offlineimap.  This will allow setup.py to
    properly install it as offlineimap instead of offlineimap.py.
  * Made sure executables use /usr/bin/env in bangpath.
  * Font size for Blinkenlights interface is now configurable.

 -- John Goerzen <jgoerzen@complete.org>  Thu, 19 Sep 2002 06:46:56 -0500

offlineimap (3.2.6) unstable; urgency=low

  * Changed indentation in debian/control.  Closes: #156327.
  * Removed calls to folder object deletions.  None have been implemented
    anyway.
  * folder/Maildir.py: unlink throws OSError, not IOError; fixed.
    Now handles message deleting race condition properly.
    Closes: #154497.

 -- John Goerzen <jgoerzen@complete.org>  Fri, 16 Aug 2002 17:43:19 -0500

offlineimap (3.2.5) unstable; urgency=low

  * Now handles uploading messages without Message-Id headers.
    Closes: #156022.
  * Applied patch from Tommi Virtanen that adds two new config file
    options: pythonfile and foldersort.  Fixes [complete.org #29], and
    for Debian, Closes: #155637.
  * Added documentation for the above features.
  * Even more resiliant in the face of invalid Date headers.  Closes: #155994.

 -- John Goerzen <jgoerzen@complete.org>  Fri,  9 Aug 2002 17:54:01 -0500

offlineimap (3.2.4) unstable; urgency=low

  * When using nested folders, the Maildir repository handler now properly
    deals with folders that are nested inside "noselect" folders -- ones
    that do not actually contain messages and are not provided in the
    server's LIST response.  Fixes [complete.org #32] and, for Debian,
    Closes: #155866.

 -- John Goerzen <jgoerzen@complete.org>  Thu,  8 Aug 2002 17:54:44 -0500

offlineimap (3.2.3) unstable; urgency=low

  * -d now takes a parameter: imap or maildir (or both) to specify
    what type of debugging to do.

 -- John Goerzen <jgoerzen@complete.org>  Thu,  8 Aug 2002 10:02:36 -0500

offlineimap (3.2.2) unstable; urgency=low

  * Updated manual to show new Gray color.
  * Scrolling behavior is better now; sometimes, with fast-scrolling text,
    the log would stop scrolling.
  * Better handling of read-only folders.  We will now warn if there is
    a change, but not propogate it.  New config variable ignore-readonly
    can suppress the warnings.  This fixes [complete.org #10] and,
    for Debian, Closes: #154769.
  * If a given Maildir folder is new, remove the associated local status
    cache file, if any.  That way, there will not be any chance of
    propogating hordes of deletes and adds based on old status data.
  * Added support for /-separated Maildirs -- that is, hierarchical
    Maildir trees.  Fixes [complete.org #28] and, for Debian,
    Closes: #155460.
  * Preventitive security: Folder names may not contain ./ or start with /.

 -- John Goerzen <jgoerzen@complete.org>  Wed, 07 Aug 2002 20:22:25 -0500

offlineimap (3.2.1) unstable; urgency=low

  * There is a new "connecting" event that will appear in all but the
    Quiet UIs.  It has a gray color in Blinkenlights.  This event indicates
    the the program is connecting to a remote server.
  * Blinkenlights UI log window is now scrolled and has a new
    config file option "bufferlines" to specify the size of the scroll
    buffer.
  * The Blinkenlights window is now non-resizable when the log is disabled.
    When the log is enabled, the window is resizable, and the changes in
    size are reflected in the log widget.  Therefore, the Bigger Log
    and Smaller Log items can disappear, and the Log menu now becomes
    a Show Log or a Hide Log menu option.  No sub-menus necessary anymore.
    This presents a much cleaner feel, more intuitive operation, and
    faster navigation.
  * Fix for account name interpolation in dot warning from 3.2.0 from
    Martijn Pieters.
  * Backed out check for . in account names for now.  Will put it back in
    when we have a consensus on what exactly to do.  Doubt that anyone
    has a foldername that would conflict with Blinkenlights anyway.
  * Fix reading the ui.Tk.Blinkenlights bufferlines option.

 -- John Goerzen <jgoerzen@complete.org>  Wed, 24 Jul 2002 17:04:04 -0500

offlineimap (3.2.0) unstable; urgency=low

  * New BLINKENLIGHTS interface!  Mesmerising, isn't it?
  * New ui.Tk.Blinkenlights section in offlineimap.conf.
  * New USER INTERFACES section in the manual.
  * TTYUI isusable() now checks to see if stdout and stdin are TTYs.
  * Added build-dependency on python2.2-dev.  Closes: #154167.

 -- John Goerzen <jgoerzen@complete.org>  Wed, 24 Jul 2002 17:53:20 -0500

offlineimap (3.1.1) unstable; urgency=low

  * Modified imaputil.py and folder/Maildir.py to run faster.  Eliminated
    many regular expressions; pre-compiled many others.
  * Fixed threadutil's exitnotifyloop to always handle threads in the order
    they exited, rather than sometimes in the inverse order.  This way,
    make sure to handle thread's exception messages before a thread exited.
  * Replaced imaplib.py's braindead readline() with a more efficient one.
  * More optimizations to imaputil and folders for faster operation.
  * These optimizations, all together, have resulted in OfflineIMAP
    using approximately half the CPU time of previous versions, fixing
    [complete.org #6], and... Closes: #153503.

 -- John Goerzen <jgoerzen@complete.org>  Wed, 24 Jul 2002 06:53:16 -0500

offlineimap (3.1.0) unstable; urgency=low

  * When uploading messages from a Maildir, now convert \r\n to \n in case
    the message is stored weirdly.  That way, everything is uniform.
    Fixes [complete.org #11].
  * Manual: added UW IMAPD example with references from docwhat@gerf.org.
  * New UI modules: Noninteractive.Basic and Noninteractive.Quiet.
    Fixes [complete.org #14].
  * Added per-thread profiling support to aid in debugging.

 -- John Goerzen <jgoerzen@complete.org>  Sun, 21 Jul 2002 16:09:42 -0500

offlineimap (3.0.3) unstable; urgency=low

  * No longer throws an exception when updating messages with strange
    Date headers; will just set IMAP Internaldate to the current date.
    Closes: #153425.
  * No longer doubles-up reference names for mailboxes.  Closes: #153515.
  * Noted new bug-tracking system in manual and rebuilt manual files.
  * Now stores incoming messages in 'cur' instead of 'new' if they have
    the S flag.  Closes: #152482.

 -- John Goerzen <jgoerzen@complete.org>  Sun, 21 Jul 2002 13:46:13 -0500

offlineimap (3.0.2) unstable; urgency=low

  * Fixed mailbox name recorder to use localfolder.getvisiblename() rather
    than remotefolder.getvisiblename()
  * Fixed remotepassfile option.  Closes: #153119.  Used 1-line patch from
    Tommi Virtanen.
  * Now handles cases of not being able to get UID for an uploaded message
    more gracefully.  This could occur if the server doesn't support
    SEARCH, can't find the message ID, or finds multiple message IDs.
    Closes: #153241.
  * Now source is in Subversion.  Make version.py log the Subversion
    revision number.

 -- John Goerzen <jgoerzen@complete.org>  Wed, 15 Jul 2002 06:43:36 -0500

offlineimap (3.0.1) unstable; urgency=low

  * Detabified the source.
  * Added UI list to the manpage.
  * Added -o (run only once) option with patch sent in by Martijn Pieters.
  * Optimized folder/IMAP.py addmessagesflags() with new listjoin() in
    imaputil.  Now, send the server 1:5,7 instead of 1,2,3,4,5,7.
  * Made folder/Maildir.py/deletemessage() more tolerant if a message
    asked to be deleted already has been.
  * In Base.py/copymessageto(), no longer bother calling getmessage()
    unless a folder's storemessages() returns true.  This will also help
    with syncing to LocalStatus if the user deleted messages in the
    Maildir since the cachemessagelist() was called.

 -- John Goerzen <jgoerzen@complete.org>  Fri, 12 Jul 2002 07:28:24 -0500

offlineimap (3.0.0) unstable; urgency=low

  * Introduced a new graphical user interface written with Tkinter.
    It features a nice view of multi-threaded displays.
  * The TTY user interface now also displays thread names.
  * Program-wide, new threads are given descriptive names to aid in
    debugging and status messages.
  * Added new module offlineimap/ui/detect.py that is used to detect
    which user interface to select for a given session.  Its operation
    is governed by the ui config option and the -u command-line option.
  * Made IMAP folder addmessagesflags() resiliant to a server refusing
    to return a full set of new message flags.  Closes: #152587.
  * Completely rewrote documentation.  OfflineIMAP now has an
    exhaustive manpage, which is really a manual.  It is also shipped
    in plain text, HTML, PDF, and PostScript formats.
  * New command-line options:
    -1 to force no multi-threaded operation
    -u to force a particular UI
    -a to specify which accounts to sync
    -h to print help
    -c to specify an alternate config file
  * Added a workaround for UW IMAP problem wherein the server loses
    uidvalidity whenever a folder is emptied.  Now, the program
    will not consider it a problem if uidvalidity is lost when a folder
    and the local status cache are both completely empty, since we do
    not really need to preserve uidvalidity in that case anyway.
    Closes: #152079.

 -- John Goerzen <jgoerzen@complete.org>  Thu, 11 Jul 2002 22:35:42 -0500

offlineimap (2.0.8) unstable; urgency=low

  * Modified the IMAP folder to use SELECT rather than STATUS more often.
    Makes the code more robust; handles better with read-only folders;
    and runs faster, especially for non-threaded useres, where it
    may eliminate up to 2-3 commands per folder.
  * Made sure IMAP folder savemessage() does a select.  This was a possible
    bug.
  * Modified Maildir folder to unlink messages with T flag in
    cachemessagelist()
  * My own box now syncs in 3 seconds.
  * Optimized acquireconnection() to try to give a thread back the
    connection that it last used, if possible.

 -- John Goerzen <jgoerzen@complete.org>  Tue, 9 Jul 2002 23:29:30 -0500

offlineimap (2.0.7) unstable; urgency=low

  * Fixed imaplib.py to work better with read-only folders.

 -- John Goerzen <jgoerzen@complete.org>  Tue,  9 Jul 2002 20:24:21 -0500

offlineimap (2.0.6) unstable; urgency=low

  * Added support for holdconnectionopen and keepalive.  This feature
    allows for an IMAP server connection(s) to be held open until
    the next sync process, permitting faster restart times.
  * Another try at read-only folder support.  This is nasty because I
    have no way to test it and imaplib's read-only support is weird.
  * Closing out old bug; fixed in 1.0.2.  Closes: #150803.
  * Optimized algorithm so that a SELECT is never issued for folders
    that contain no messages.

 -- John Goerzen <jgoerzen@complete.org>  Tue,  9 Jul 2002 20:05:24 -0500

offlineimap (2.0.5) unstable; urgency=low

  * Fixed a folderfilter example.  Partially fixes #152079.
  * Added folderincludes capability.  Partially fixes #152079.
  * More fixes for read-only folders.

 -- John Goerzen <jgoerzen@complete.org>  Fri,  5 Jul 2002 09:21:52 -0500

offlineimap (2.0.4) unstable; urgency=low

  * Made OfflineIMAP at least rudimentarily compatible with read-only
    folders.  It will still fail if they get modified locally, though.
  * Flags are handled case-insensitively.  Closes: #151993.

 -- John Goerzen <jgoerzen@complete.org>  Fri,  5 Jul 2002 09:10:29 -0500

offlineimap (2.0.3) unstable; urgency=low

  * Added support for specifying references.  Closes: #151960.
  * Added -d command-line option to enable imaplib debugging.

 -- John Goerzen <jgoerzen@complete.org>  Thu,  4 Jul 2002 20:39:29 -0500

offlineimap (2.0.2) unstable; urgency=low

  * Added support for remotepassfile.  Closes: #151943.
  * Added support for preauth tunnels.

 -- John Goerzen <jgoerzen@complete.org>  Thu,  4 Jul 2002 14:46:23 -0500

offlineimap (2.0.1) unstable; urgency=low

  * Fixed a bug with not properly propogating foldersep changes.
    Now, local folders and status folders properly use the foldersep
    mechanism.  This corrects a problem with Exchange servers.
  * Wrote a major new thread montiring subsystem, defined a new
    ExitNotifyThread.  Handling of Ctrl-C now occurs within 1 second
    rather than after the whole program terminates.  Exceptions that
    occur in a thread are now caught by the main thread and marshalled
    over into the UI side of things for dispatch.  The entire program will
    now abort when one thread dies with an exception.

 -- John Goerzen <jgoerzen@complete.org>  Thu,  4 Jul 2002 09:07:06 -0500

offlineimap (2.0.0) unstable; urgency=low

  * This code is now multithreaded.  New config file options control the
    behavior.  This can make synchronizing several times faster.
  * Fixed the STATUS call to be compatible with Exchange.
  * Added the ability to exclude folders.
  * If upgrading from 1.0.x, you will need to add maxsyncaccounts to the
    general section and maxconnections to each account sections.
    There is also a new folderfilter option.
    You can find examples of all of these in the new offlineimap.conf
    example file packaged with the distribution.
  * The Debian package now properly installs the example offlineimap.conf
    file.
  * There is a new mailing list available.  To join, send SUBSCRIBE
    to offlineimap-request@complete.org.  The posting address is
    offlineimap@complete.org.

 -- John Goerzen <jgoerzen@complete.org>  Wed,  3 Jul 2002 19:21:32 -0500

offlineimap (1.0.4) unstable; urgency=low

  * Deletion of more than one message has been optimized.  This could make
    deleting large numbers of messages far faster -- several orders of
    magnitude.
  * Moved more sleep code into ui layer.  Fancier sleep actions are now
    possible.  Better handling of Ctrl-C in TTY handler.

 -- John Goerzen <jgoerzen@complete.org>  Tue,  2 Jul 2002 19:16:04 -0500

offlineimap (1.0.3) unstable; urgency=low

  * Fixed a bug when a message was deleted on the IMAP side and modified
    on the local side.

 -- John Goerzen <jgoerzen@complete.org>  Mon, 24 Jun 2002 19:08:21 -0500

offlineimap (1.0.2) unstable; urgency=low

  * Made sure that LocalStatus does writing atomically.  If the program
    is interrupted during save(), there will always be a complete copy of
    either the old or the new data.

 -- John Goerzen <jgoerzen@complete.org>  Mon, 24 Jun 2002 06:57:28 -0500

offlineimap (1.0.1) unstable; urgency=low

  * Fixed a bug with writing messages to some IMAP servers.  Turns
    out we need to issue CHECK between APPEND and SEARCH for some.
    Thanks to Donovan Lange for reporting this bug and helping track it
    down.

 -- John Goerzen <jgoerzen@complete.org>  Fri, 21 Jun 2002 22:03:12 -0500

offlineimap (1.0.0) unstable; urgency=low

  * Initial Release.  Closes: #150571.

 -- John Goerzen <jgoerzen@complete.org>  Fri, 21 Jun 2002 18:54:56 -0500
<|MERGE_RESOLUTION|>--- conflicted
+++ resolved
@@ -1,10 +1,3 @@
-<<<<<<< HEAD
-offlineimap (4.0.14) unstable; urgency=low
-
-  * Small fix to example config file.  Closes: #342450.
-
- -- John Goerzen <jgoerzen@complete.org>  Tue, 30 May 2006 19:06:01 -0500
-=======
 offlineimap (4.0.15) unstable; urgency=low
 
   * Applied patch from Aaron Schrab to sync INTERNALDATEs.
@@ -31,7 +24,6 @@
   * Fix old FSF address.
 
  -- Pierre Habouzit <madcoder@debian.org>  Fri, 11 Aug 2006 19:05:06 +0200
->>>>>>> e51a22b0
 
 offlineimap (4.0.13) unstable; urgency=low
 
